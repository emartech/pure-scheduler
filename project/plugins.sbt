--- conflicted
+++ resolved
@@ -1,7 +1,2 @@
-<<<<<<< HEAD
-addSbtPlugin("org.scalameta" % "sbt-scalafmt"   % "2.0.4")
-addSbtPlugin("com.geirsson"  % "sbt-ci-release" % "1.3.2")
-=======
 addSbtPlugin("org.scalameta" % "sbt-scalafmt"   % "2.0.5")
-addSbtPlugin("com.geirsson"  % "sbt-ci-release" % "1.3.1")
->>>>>>> 7d47cf19
+addSbtPlugin("com.geirsson"  % "sbt-ci-release" % "1.3.1")