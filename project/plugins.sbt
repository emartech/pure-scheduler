<<<<<<< HEAD
addSbtPlugin("org.scalameta" % "sbt-scalafmt"   % "2.4.2")
addSbtPlugin("com.geirsson"  % "sbt-ci-release" % "1.5.2")
=======
addSbtPlugin("org.scalameta" % "sbt-scalafmt"   % "2.3.4")
addSbtPlugin("com.geirsson"  % "sbt-ci-release" % "1.5.3")
>>>>>>> 7e9895f3
<|MERGE_RESOLUTION|>--- conflicted
+++ resolved
@@ -1,7 +1,2 @@
-<<<<<<< HEAD
 addSbtPlugin("org.scalameta" % "sbt-scalafmt"   % "2.4.2")
-addSbtPlugin("com.geirsson"  % "sbt-ci-release" % "1.5.2")
-=======
-addSbtPlugin("org.scalameta" % "sbt-scalafmt"   % "2.3.4")
-addSbtPlugin("com.geirsson"  % "sbt-ci-release" % "1.5.3")
->>>>>>> 7e9895f3
+addSbtPlugin("com.geirsson"  % "sbt-ci-release" % "1.5.3")