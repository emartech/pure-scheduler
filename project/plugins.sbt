--- conflicted
+++ resolved
@@ -1,7 +1,2 @@
-<<<<<<< HEAD
-addSbtPlugin("org.scalameta" % "sbt-scalafmt"   % "2.4.2")
-addSbtPlugin("com.geirsson"  % "sbt-ci-release" % "1.5.7")
-=======
 addSbtPlugin("org.scalameta" % "sbt-scalafmt"   % "2.5.0")
-addSbtPlugin("com.geirsson"  % "sbt-ci-release" % "1.5.3")
->>>>>>> 9fdc5348
+addSbtPlugin("com.geirsson"  % "sbt-ci-release" % "1.5.7")