organization := "com.emarsys"
name := "scheduler"
crossScalaVersions := List("2.13.0", "2.12.10")

scalacOptions ++= scalacOptionsFor(scalaVersion.value)

scalafmtOnCompile := true

libraryDependencies += "org.typelevel"  %% "cats-core"            % "2.1.1"
libraryDependencies += "org.typelevel"  %% "cats-effect"          % "2.1.2"
libraryDependencies += "org.scalacheck" %% "scalacheck"           % "1.14.3" % Test
<<<<<<< HEAD
libraryDependencies += "org.scalatest"  %% "scalatest"            % "3.1.0" % Test
libraryDependencies += "org.typelevel"  %% "cats-laws"            % "2.1.0" % Test
libraryDependencies += "org.typelevel"  %% "discipline-scalatest" % "1.0.1" % Test
libraryDependencies += "org.typelevel"  %% "cats-effect-laws"     % "2.1.0" % Test
=======

libraryDependencies += "org.scalatest"  %% "scalatest"            % "3.1.1" % Test
libraryDependencies += "org.typelevel"  %% "cats-laws"            % "2.1.1" % Test
libraryDependencies += "org.typelevel"  %% "discipline-scalatest" % "1.0.0-RC1" % Test
libraryDependencies += "org.typelevel"  %% "cats-effect-laws"     % "2.1.2" % Test
>>>>>>> 7b41c659

addCompilerPlugin("org.typelevel" %% "kind-projector" % "0.10.3")
addCompilerPlugin("io.tryp"       % "splain"          % "0.4.1" cross CrossVersion.patch)

licenses := Seq("MIT" -> url("http://opensource.org/licenses/MIT"))
homepage := Some(url("https://github.com/emartech/pure-scheduler"))
developers := List(
  Developer("doczir", "Robert Doczi", "doczi.r@gmail.com", url("https://github.com/doczir")),
  Developer("miklos-martin", "Miklos Martin", "miklos.martin@gmail.com", url("https://github.com/miklos-martin")),
  Developer("suliatis", "Attila Suli", "suli.zakar.attila@gmail.com", url("https://github.com/suliatis"))
)

def scalacOptionsFor(scalaVersion: String) =
  Seq(
    "-language:higherKinds",
    "-deprecation",
    "-encoding",
    "UTF-8",
    "-explaintypes",
    "-unchecked",
    "-feature",
    "-language:implicitConversions",
    "-language:postfixOps",
    "-Ywarn-dead-code",
    "-Ywarn-extra-implicit",
    "-Ywarn-numeric-widen",
    "-Ywarn-unused:implicits",
    "-Ywarn-unused:imports",
    "-Ywarn-unused:locals",
    "-Ywarn-unused:params",
    "-Ywarn-unused:patvars",
    "-Ywarn-unused:privates",
    "-Xlint"
  ) ++ (if (is2_12(scalaVersion))
          Seq(
            "-Ypartial-unification",
            "-Yno-adapted-args",
            "-Ywarn-inaccessible",
            "-Ywarn-nullary-override",
            "-Ywarn-nullary-unit",
            "-Ywarn-infer-any"
          )
        else Seq())

def is2_12(scalaVersion: String): Boolean =
  CrossVersion.partialVersion(scalaVersion) match {
    case Some((2, 12)) => true
    case _             => false
  }<|MERGE_RESOLUTION|>--- conflicted
+++ resolved
@@ -9,18 +9,11 @@
 libraryDependencies += "org.typelevel"  %% "cats-core"            % "2.1.1"
 libraryDependencies += "org.typelevel"  %% "cats-effect"          % "2.1.2"
 libraryDependencies += "org.scalacheck" %% "scalacheck"           % "1.14.3" % Test
-<<<<<<< HEAD
-libraryDependencies += "org.scalatest"  %% "scalatest"            % "3.1.0" % Test
-libraryDependencies += "org.typelevel"  %% "cats-laws"            % "2.1.0" % Test
-libraryDependencies += "org.typelevel"  %% "discipline-scalatest" % "1.0.1" % Test
-libraryDependencies += "org.typelevel"  %% "cats-effect-laws"     % "2.1.0" % Test
-=======
 
 libraryDependencies += "org.scalatest"  %% "scalatest"            % "3.1.1" % Test
 libraryDependencies += "org.typelevel"  %% "cats-laws"            % "2.1.1" % Test
 libraryDependencies += "org.typelevel"  %% "discipline-scalatest" % "1.0.0-RC1" % Test
 libraryDependencies += "org.typelevel"  %% "cats-effect-laws"     % "2.1.2" % Test
->>>>>>> 7b41c659
 
 addCompilerPlugin("org.typelevel" %% "kind-projector" % "0.10.3")
 addCompilerPlugin("io.tryp"       % "splain"          % "0.4.1" cross CrossVersion.patch)
