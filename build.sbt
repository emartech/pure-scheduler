organization := "com.emarsys"
name := "scheduler"
crossScalaVersions := List("2.13.0", "2.12.10")

scalacOptions ++= scalacOptionsFor(scalaVersion.value)

scalafmtOnCompile := true

<<<<<<< HEAD
libraryDependencies += "org.typelevel"  %% "cats-core"            % "2.1.1"
libraryDependencies += "org.typelevel"  %% "cats-effect"          % "2.2.0"
libraryDependencies += "org.scalacheck" %% "scalacheck"           % "1.14.3" % Test
libraryDependencies += "org.scalatest"  %% "scalatest"            % "3.2.1" % Test
libraryDependencies += "org.typelevel"  %% "cats-laws"            % "2.1.1" % Test
libraryDependencies += "org.typelevel"  %% "discipline-scalatest" % "2.0.0" % Test
libraryDependencies += "org.typelevel"  %% "cats-effect-laws"     % "2.2.0" % Test
=======
libraryDependencies += "org.typelevel"  %% "cats-core"            % "2.2.0"
libraryDependencies += "org.typelevel"  %% "cats-effect"          % "2.1.4"
libraryDependencies += "org.scalacheck" %% "scalacheck"           % "1.14.3" % Test
libraryDependencies += "org.scalatest"  %% "scalatest"            % "3.2.2" % Test
libraryDependencies += "org.typelevel"  %% "cats-laws"            % "2.2.0" % Test
libraryDependencies += "org.typelevel"  %% "discipline-scalatest" % "2.0.1" % Test
libraryDependencies += "org.typelevel"  %% "cats-effect-laws"     % "2.1.4" % Test
>>>>>>> 7eb149b4

addCompilerPlugin("org.typelevel" %% "kind-projector" % "0.10.3")
addCompilerPlugin("io.tryp"       % "splain"          % "0.4.1" cross CrossVersion.patch)

licenses := Seq("MIT" -> url("http://opensource.org/licenses/MIT"))
homepage := Some(url("https://github.com/emartech/pure-scheduler"))
developers := List(
  Developer("doczir", "Robert Doczi", "doczi.r@gmail.com", url("https://github.com/doczir")),
  Developer("miklos-martin", "Miklos Martin", "miklos.martin@gmail.com", url("https://github.com/miklos-martin")),
  Developer("suliatis", "Attila Suli", "suli.zakar.attila@gmail.com", url("https://github.com/suliatis"))
)

def scalacOptionsFor(scalaVersion: String) =
  Seq(
    "-language:higherKinds",
    "-deprecation",
    "-encoding",
    "UTF-8",
    "-explaintypes",
    "-unchecked",
    "-feature",
    "-language:implicitConversions",
    "-language:postfixOps",
    "-Ywarn-dead-code",
    "-Ywarn-extra-implicit",
    "-Ywarn-numeric-widen",
    "-Ywarn-unused:implicits",
    "-Ywarn-unused:imports",
    "-Ywarn-unused:locals",
    "-Ywarn-unused:params",
    "-Ywarn-unused:patvars",
    "-Ywarn-unused:privates",
    "-Xlint"
  ) ++ (if (is2_12(scalaVersion))
          Seq(
            "-Ypartial-unification",
            "-Yno-adapted-args",
            "-Ywarn-inaccessible",
            "-Ywarn-nullary-override",
            "-Ywarn-nullary-unit",
            "-Ywarn-infer-any"
          )
        else Seq())

def is2_12(scalaVersion: String): Boolean =
  CrossVersion.partialVersion(scalaVersion) match {
    case Some((2, 12)) => true
    case _             => false
  }<|MERGE_RESOLUTION|>--- conflicted
+++ resolved
@@ -6,23 +6,13 @@
 
 scalafmtOnCompile := true
 
-<<<<<<< HEAD
-libraryDependencies += "org.typelevel"  %% "cats-core"            % "2.1.1"
+libraryDependencies += "org.typelevel"  %% "cats-core"            % "2.2.0"
 libraryDependencies += "org.typelevel"  %% "cats-effect"          % "2.2.0"
-libraryDependencies += "org.scalacheck" %% "scalacheck"           % "1.14.3" % Test
-libraryDependencies += "org.scalatest"  %% "scalatest"            % "3.2.1" % Test
-libraryDependencies += "org.typelevel"  %% "cats-laws"            % "2.1.1" % Test
-libraryDependencies += "org.typelevel"  %% "discipline-scalatest" % "2.0.0" % Test
-libraryDependencies += "org.typelevel"  %% "cats-effect-laws"     % "2.2.0" % Test
-=======
-libraryDependencies += "org.typelevel"  %% "cats-core"            % "2.2.0"
-libraryDependencies += "org.typelevel"  %% "cats-effect"          % "2.1.4"
 libraryDependencies += "org.scalacheck" %% "scalacheck"           % "1.14.3" % Test
 libraryDependencies += "org.scalatest"  %% "scalatest"            % "3.2.2" % Test
 libraryDependencies += "org.typelevel"  %% "cats-laws"            % "2.2.0" % Test
 libraryDependencies += "org.typelevel"  %% "discipline-scalatest" % "2.0.1" % Test
-libraryDependencies += "org.typelevel"  %% "cats-effect-laws"     % "2.1.4" % Test
->>>>>>> 7eb149b4
+libraryDependencies += "org.typelevel"  %% "cats-effect-laws"     % "2.2.0" % Test
 
 addCompilerPlugin("org.typelevel" %% "kind-projector" % "0.10.3")
 addCompilerPlugin("io.tryp"       % "splain"          % "0.4.1" cross CrossVersion.patch)
