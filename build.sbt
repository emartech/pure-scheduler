organization := "com.emarsys"
name := "scheduler"
crossScalaVersions := List("2.13.0", "2.12.10")

scalacOptions ++= scalacOptionsFor(scalaVersion.value)

scalafmtOnCompile := true

libraryDependencies += "org.typelevel"  %% "cats-core"            % "2.1.1"
libraryDependencies += "org.typelevel"  %% "cats-effect"          % "2.1.2"
libraryDependencies += "org.scalacheck" %% "scalacheck"           % "1.14.3" % Test
<<<<<<< HEAD
libraryDependencies += "org.scalatest"  %% "scalatest"            % "3.1.1" % Test
libraryDependencies += "org.typelevel"  %% "cats-laws"            % "2.1.0" % Test
=======
libraryDependencies += "org.scalatest"  %% "scalatest"            % "3.1.0" % Test
libraryDependencies += "org.typelevel"  %% "cats-laws"            % "2.1.1" % Test
>>>>>>> c6b72c72
libraryDependencies += "org.typelevel"  %% "discipline-scalatest" % "1.0.0-RC1" % Test
libraryDependencies += "org.typelevel"  %% "cats-effect-laws"     % "2.1.2" % Test

addCompilerPlugin("org.typelevel" %% "kind-projector" % "0.10.3")
addCompilerPlugin("io.tryp"       % "splain"          % "0.4.1" cross CrossVersion.patch)

licenses := Seq("MIT" -> url("http://opensource.org/licenses/MIT"))
homepage := Some(url("https://github.com/emartech/pure-scheduler"))
developers := List(
  Developer("doczir", "Robert Doczi", "doczi.r@gmail.com", url("https://github.com/doczir")),
  Developer("miklos-martin", "Miklos Martin", "miklos.martin@gmail.com", url("https://github.com/miklos-martin")),
  Developer("suliatis", "Attila Suli", "suli.zakar.attila@gmail.com", url("https://github.com/suliatis"))
)

def scalacOptionsFor(scalaVersion: String) =
  Seq(
    "-language:higherKinds",
    "-deprecation",
    "-encoding",
    "UTF-8",
    "-explaintypes",
    "-unchecked",
    "-feature",
    "-language:implicitConversions",
    "-language:postfixOps",
    "-Ywarn-dead-code",
    "-Ywarn-extra-implicit",
    "-Ywarn-numeric-widen",
    "-Ywarn-unused:implicits",
    "-Ywarn-unused:imports",
    "-Ywarn-unused:locals",
    "-Ywarn-unused:params",
    "-Ywarn-unused:patvars",
    "-Ywarn-unused:privates",
    "-Xlint"
  ) ++ (if (is2_12(scalaVersion))
          Seq(
            "-Ypartial-unification",
            "-Yno-adapted-args",
            "-Ywarn-inaccessible",
            "-Ywarn-nullary-override",
            "-Ywarn-nullary-unit",
            "-Ywarn-infer-any"
          )
        else Seq())

def is2_12(scalaVersion: String): Boolean =
  CrossVersion.partialVersion(scalaVersion) match {
    case Some((2, 12)) => true
    case _             => false
  }<|MERGE_RESOLUTION|>--- conflicted
+++ resolved
@@ -9,13 +9,9 @@
 libraryDependencies += "org.typelevel"  %% "cats-core"            % "2.1.1"
 libraryDependencies += "org.typelevel"  %% "cats-effect"          % "2.1.2"
 libraryDependencies += "org.scalacheck" %% "scalacheck"           % "1.14.3" % Test
-<<<<<<< HEAD
+
 libraryDependencies += "org.scalatest"  %% "scalatest"            % "3.1.1" % Test
-libraryDependencies += "org.typelevel"  %% "cats-laws"            % "2.1.0" % Test
-=======
-libraryDependencies += "org.scalatest"  %% "scalatest"            % "3.1.0" % Test
 libraryDependencies += "org.typelevel"  %% "cats-laws"            % "2.1.1" % Test
->>>>>>> c6b72c72
 libraryDependencies += "org.typelevel"  %% "discipline-scalatest" % "1.0.0-RC1" % Test
 libraryDependencies += "org.typelevel"  %% "cats-effect-laws"     % "2.1.2" % Test
 
