organization := "com.emarsys"
name := "scheduler"
crossScalaVersions := List("2.13.0", "2.12.10")

scalacOptions ++= scalacOptionsFor(scalaVersion.value)

scalafmtOnCompile := true

libraryDependencies += "org.typelevel"  %% "cats-core"            % "2.1.0"
libraryDependencies += "org.typelevel"  %% "cats-effect"          % "2.1.0"
libraryDependencies += "org.scalacheck" %% "scalacheck"           % "1.14.3" % Test
libraryDependencies += "org.scalatest"  %% "scalatest"            % "3.1.0" % Test
libraryDependencies += "org.typelevel"  %% "cats-laws"            % "2.1.0" % Test
<<<<<<< HEAD
libraryDependencies += "org.typelevel"  %% "discipline-scalatest" % "1.0.0" % Test
libraryDependencies += "org.typelevel"  %% "cats-effect-laws"     % "2.0.0" % Test
=======
libraryDependencies += "org.typelevel"  %% "discipline-scalatest" % "1.0.0-RC1" % Test
libraryDependencies += "org.typelevel"  %% "cats-effect-laws"     % "2.1.0" % Test
>>>>>>> 5d96bc03

addCompilerPlugin("org.typelevel" %% "kind-projector" % "0.10.3")
addCompilerPlugin("io.tryp"       % "splain"          % "0.4.1" cross CrossVersion.patch)

licenses := Seq("MIT" -> url("http://opensource.org/licenses/MIT"))
homepage := Some(url("https://github.com/emartech/pure-scheduler"))
developers := List(
  Developer("doczir", "Robert Doczi", "doczi.r@gmail.com", url("https://github.com/doczir")),
  Developer("miklos-martin", "Miklos Martin", "miklos.martin@gmail.com", url("https://github.com/miklos-martin")),
  Developer("suliatis", "Attila Suli", "suli.zakar.attila@gmail.com", url("https://github.com/suliatis"))
)

def scalacOptionsFor(scalaVersion: String) =
  Seq(
    "-language:higherKinds",
    "-deprecation",
    "-encoding",
    "UTF-8",
    "-explaintypes",
    "-unchecked",
    "-feature",
    "-language:implicitConversions",
    "-language:postfixOps",
    "-Ywarn-dead-code",
    "-Ywarn-extra-implicit",
    "-Ywarn-numeric-widen",
    "-Ywarn-unused:implicits",
    "-Ywarn-unused:imports",
    "-Ywarn-unused:locals",
    "-Ywarn-unused:params",
    "-Ywarn-unused:patvars",
    "-Ywarn-unused:privates",
    "-Xlint"
  ) ++ (if (is2_12(scalaVersion))
          Seq(
            "-Ypartial-unification",
            "-Yno-adapted-args",
            "-Ywarn-inaccessible",
            "-Ywarn-nullary-override",
            "-Ywarn-nullary-unit",
            "-Ywarn-infer-any"
          )
        else Seq())

def is2_12(scalaVersion: String): Boolean =
  CrossVersion.partialVersion(scalaVersion) match {
    case Some((2, 12)) => true
    case _             => false
  }<|MERGE_RESOLUTION|>--- conflicted
+++ resolved
@@ -11,13 +11,8 @@
 libraryDependencies += "org.scalacheck" %% "scalacheck"           % "1.14.3" % Test
 libraryDependencies += "org.scalatest"  %% "scalatest"            % "3.1.0" % Test
 libraryDependencies += "org.typelevel"  %% "cats-laws"            % "2.1.0" % Test
-<<<<<<< HEAD
-libraryDependencies += "org.typelevel"  %% "discipline-scalatest" % "1.0.0" % Test
-libraryDependencies += "org.typelevel"  %% "cats-effect-laws"     % "2.0.0" % Test
-=======
 libraryDependencies += "org.typelevel"  %% "discipline-scalatest" % "1.0.0-RC1" % Test
 libraryDependencies += "org.typelevel"  %% "cats-effect-laws"     % "2.1.0" % Test
->>>>>>> 5d96bc03
 
 addCompilerPlugin("org.typelevel" %% "kind-projector" % "0.10.3")
 addCompilerPlugin("io.tryp"       % "splain"          % "0.4.1" cross CrossVersion.patch)
